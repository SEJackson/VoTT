const electron = require('electron');
// Module to control application life.
const app = electron.app;
// Module to create native browser window.
const BrowserWindow = electron.BrowserWindow;
const windowStateKeeper = require('electron-window-state');
const path = require('path');
const url = require('url');

// Keep a global reference of the window object, if you don't, the window will
// be closed automatically when the JavaScript object is garbage collected.
let mainWindow;
let ipcMain = require('electron').ipcMain;

function createWindow () {

  let mainWindowState = windowStateKeeper({
    defaultWidth: 800,
    defaultHeight: 600
  });

  // Create the browser window.
  mainWindow = new BrowserWindow({
<<<<<<< HEAD
      width: 800,
      height: 600,
=======
      width: mainWindowState.width,
      height: mainWindowState.height,
      x: mainWindowState.x,
      y: mainWindowState.y,
>>>>>>> 365e1fee
      minHeight: 480,
      minWidth: 480,
      icon: __dirname + '/icon.png',
      show: false
  });

  mainWindowState.manage(mainWindow);

  // and load the index.html of the app.
  mainWindow.loadURL(url.format({
    pathname: path.join(__dirname, 'index.html'),
    protocol: 'file:',
    slashes: true
  }));

  ipcMain.on('setFilePath', function (event, arg) {
    mainWindow.setRepresentedFilename(arg);
<<<<<<< HEAD
=======

    // opened a file, enabling save and export to CNTK menu items
    let p = (process.platform === 'darwin') ? 1 : 0;
    menu.items[p].submenu.items[1].enabled = true;
    menu.items[p].submenu.items[3].enabled = true;
  });

  mainWindow.on('ready-to-show', function() {
      mainWindow.show();
      mainWindow.focus();
>>>>>>> 365e1fee
  });

  // Emitted when the window is closed.
  mainWindow.on('closed', function () {
    // Dereference the window object, usually you would store windows
    // in an array if your app supports multi windows, this is the time
    // when you should delete the corresponding element.
    mainWindow = null
  });

  const {app, Menu} = require('electron');
  const template = [
    {
      label: 'File',
      submenu: [
        {
          label: 'Open...',
          accelerator: 'CmdOrCtrl+O',
          click () { mainWindow.webContents.send('openVideo'); }
        },
        {
          label: 'Save',
          accelerator: 'CmdOrCtrl+S',
          enabled: false,
          click () { mainWindow.webContents.send('saveVideo'); }
        },
        {
          type: 'separator'
        },
        {
          label: 'Export to CNTK',
          accelerator: 'CmdOrCtrl+E',
          enabled: false,
          click () { mainWindow.webContents.send('exportCNTK'); }
        }
      ]
    },
    {
      label: 'Debug',
      submenu: [
        {
          label: 'Toggle Developer Tools',
          accelerator: 'CmdOrCtrl+T',
          click () { mainWindow.webContents.toggleDevTools(); }
        }
      ]
    }
  ]

if (process.platform === 'darwin') {
    template.unshift({
      label: app.getName(),
      submenu: [
        {
          role: 'about'
        },
        {
          type: 'separator'
        },
        {
          type: 'separator'
        },
        {
          role: 'hide'
        },
        {
          role: 'hideothers'
        },
        {
          role: 'unhide'
        },
        {
          type: 'separator'
        },
        {
          role: 'quit'
        }
      ]
    })
    template[1].submenu.push();
    template[2].submenu.push();
  }

  const menu = Menu.buildFromTemplate(template);
  Menu.setApplicationMenu(menu);
}

// This method will be called when Electron has finished
// initialization and is ready to create browser windows.
// Some APIs can only be used after this event occurs.
app.on('ready', createWindow);

// Quit when all windows are closed.
app.on('window-all-closed', function () {
  // On OS X it is common for applications and their menu bar
  // to stay active until the user quits explicitly with Cmd + Q
  if (process.platform !== 'darwin') {
    app.quit()
  }
});

app.on('activate', function () {
  // On OS X it's common to re-create a window in the app when the
  // dock icon is clicked and there are no other windows open.
  if (mainWindow === null) {
    createWindow()
  }
});

// In this file you can include the rest of your app's specific main process
// code. You can also put them in separate files and require them here.<|MERGE_RESOLUTION|>--- conflicted
+++ resolved
@@ -21,15 +21,10 @@
 
   // Create the browser window.
   mainWindow = new BrowserWindow({
-<<<<<<< HEAD
-      width: 800,
-      height: 600,
-=======
       width: mainWindowState.width,
       height: mainWindowState.height,
       x: mainWindowState.x,
       y: mainWindowState.y,
->>>>>>> 365e1fee
       minHeight: 480,
       minWidth: 480,
       icon: __dirname + '/icon.png',
@@ -47,8 +42,6 @@
 
   ipcMain.on('setFilePath', function (event, arg) {
     mainWindow.setRepresentedFilename(arg);
-<<<<<<< HEAD
-=======
 
     // opened a file, enabling save and export to CNTK menu items
     let p = (process.platform === 'darwin') ? 1 : 0;
@@ -59,7 +52,6 @@
   mainWindow.on('ready-to-show', function() {
       mainWindow.show();
       mainWindow.focus();
->>>>>>> 365e1fee
   });
 
   // Emitted when the window is closed.
