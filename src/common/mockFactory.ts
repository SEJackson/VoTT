import shortid from "shortid";
import {
    AssetState, AssetType, IApplicationState, IAppSettings, IAsset, IAssetMetadata,
    IConnection, IExportFormat, IProject, ITag, StorageType, ISecurityToken,
<<<<<<< HEAD
    EditorMode, IAppError, IProjectVideoSettings, AppError, ErrorCode,
    IPoint, IRegion, RegionType, IBoundingBox } from "../models/applicationState";
import { IV1Project, IV1Region } from "../models/v1Models";
=======
    EditorMode, IAppError, IProjectVideoSettings, ErrorCode,
    IRegion, RegionType,
} from "../models/applicationState";
>>>>>>> a5424b9e
import { ExportAssetState } from "../providers/export/exportProvider";
import { IAssetProvider, IAssetProviderRegistrationOptions } from "../providers/storage/assetProviderFactory";
import { IAzureCloudStorageOptions } from "../providers/storage/azureBlobStorage";
import { IStorageProvider, IStorageProviderRegistrationOptions } from "../providers/storage/storageProviderFactory";
import { IExportProviderRegistrationOptions } from "../providers/export/exportProviderFactory";
import { IProjectSettingsPageProps } from "../react/components/pages/projectSettings/projectSettingsPage";
import IConnectionActions from "../redux/actions/connectionActions";
import IProjectActions, * as projectActions from "../redux/actions/projectActions";
import { IProjectService } from "../services/projectService";
import Canvas, { ICanvasProps } from "../react/components/pages/editorPage/canvas";
import { IBingImageSearchOptions, BingImageSearchAspectRatio } from "../providers/storage/bingImageSearch";
import { IEditorPageProps } from "../react/components/pages/editorPage/editorPage";
import {
    IAzureCustomVisionTag, IAzureCustomVisionRegion,
} from "../providers/export/azureCustomVision/azureCustomVisionService";
import IApplicationActions, * as applicationActions from "../redux/actions/applicationActions";
import { ILocalFileSystemProxyOptions } from "../providers/storage/localFileSystemProxy";
import { generateKey } from "./crypto";
import { AssetService } from "../services/assetService";
import { SelectionMode } from "vott-ct/lib/js/CanvasTools/Selection/AreaSelector";
<<<<<<< HEAD
import packageJson from "../../package.json";
=======
import { Point2D } from "vott-ct/lib/js/CanvasTools/Core/Point2D";
import { RegionDataType, RegionData } from "vott-ct/lib/js/CanvasTools/Core/RegionData";
import { randomIntInRange } from "./utils";
import * as packageJson from "../../package.json";
>>>>>>> a5424b9e

export default class MockFactory {

    /**
     * Creates sample IAppError
     * @param errorCode The error code to map to the error
     * @param title The title of the error
     * @param message The detailed error message
     * @returns {IAppError}
     */
    public static createAppError(
        errorCode: ErrorCode = ErrorCode.Unknown,
        title: string = "",
        message: string = ""): IAppError {
        return {
            errorCode,
            title,
            message,
        };
    }

    /**
     * Creates fake IAsset
     * @param name Name of asset
     * @param assetState State of asset
     * @param path Path of asset
     * @param assetType Type of asset
     */
    public static createTestAsset(
        name: string = "test",
        assetState: AssetState = AssetState.NotVisited,
        path: string = `C:\\Desktop\\asset${name}.jpg`,
        assetType: AssetType = AssetType.Image): IAsset {
        return {
            id: `asset-${name}`,
            format: "jpg",
            name: `Asset ${name}.jpg`,
            path: `${path}`,
            state: assetState,
            type: assetType,
            size: {
                width: 800,
                height: 600,
            },
        };
    }

    /**
     * Creates fake IAsset
     * @param name Name of asset
     * @param assetState State of asset
     */
    public static createWebTestAsset(name: string, assetState: AssetState = AssetState.NotVisited): IAsset {
        return MockFactory.createTestAsset(name, assetState, `https://image.com/asset${name}.jpg`);
    }

    /**
     * @name Create Video Test Asset
     * @description Creates fake video IAsset
     * @param name Name of asset
     * @param assetState State of asset
     */
    public static createVideoTestAsset(name: string, assetState: AssetState = AssetState.NotVisited): IAsset {
        return {
            id: `videoasset-${name}`,
            format: "mp4",
            name: `Video Asset ${name}`,
            path: `C:\\Desktop\\videoasset${name}.mp4`,
            state: assetState,
            type: AssetType.Video,
            size: {
                width: 800,
                height: 600,
            },
        };
    }

    /**
     * Creates a child videoFrame asset from a parent video asset
     * @param rootAsset The parent video asset
     * @param timestamp The timestamp to generate child asset
     */
    public static createChildVideoAsset(rootAsset: IAsset, timestamp: number): IAsset {
        const childPath = `${rootAsset.path}#t=${timestamp}`;
        const childAsset = AssetService.createAssetFromFilePath(childPath);
        childAsset.type = AssetType.VideoFrame;
        childAsset.state = AssetState.Tagged;
        childAsset.parent = rootAsset;
        childAsset.timestamp = timestamp;
        childAsset.size = { ...rootAsset.size };

        return childAsset;
    }

    /**
     * Creates an array of child video frame assets from a parent video asset
     * @param rootAsset The parent video asset
     * @param count The number of child assets to create (default 10)
     */
    public static createChildVideoAssets(rootAsset: IAsset, count: number = 10): IAsset[] {
        return [...Array(count).keys()].map((index) => {
            return this.createChildVideoAsset(rootAsset, index);
        });
    }

    /**
     * Creates array of fake IAsset
     * @param count Number of assets to create (default: 10)
     * @param startIndex The index that the assets should start at (default: 1)
     */
    public static createTestAssets(count: number = 10, startIndex: number = 1): IAsset[] {
        const assets: IAsset[] = [];
        for (let i = startIndex; i < (count + startIndex); i++) {
            assets.push(MockFactory.createTestAsset(i.toString()));
        }

        return assets;
    }

    /**
     * Creates array of fake IAsset with different protocols
     * @param count Number of assets to create
     */
    public static createMixProtocolTestAssets(): IAsset[] {
        const assets: IAsset[] = [];
        assets.push(MockFactory.createTestAsset("0"));
        assets.push(MockFactory.createWebTestAsset("1"));

        return assets;
    }

    /**
     * Creates fake IAssetMetadata
     * @param asset Test asset
     */
    public static createTestAssetMetadata(asset: IAsset, regions?: IRegion[]): IAssetMetadata {
        return {
            asset,
            regions: regions || [],
            version: packageJson.version,
        };
    }

    /**
     * Creates array of fake IProject
     * @param count Number of projects
     */
    public static createTestProjects(count: number = 10): IProject[] {
        const projects: IProject[] = [];
        for (let i = 1; i <= count; i++) {
            projects.push(MockFactory.createTestProject(i.toString()));
        }

        return projects;
    }

    /**
     * Creates fake IProject
     * @param name Name of project. project.id = `project-${name}` and project.name = `Project ${name}`
     */
    public static createTestProject(name: string = "test"): IProject {
        const connection = MockFactory.createTestConnection(name);

        return {
            id: `project-${name}`,
            name: `Project ${name}`,
            version: packageJson.version,
            securityToken: `Security-Token-${name}`,
            assets: {},
            exportFormat: MockFactory.exportFormat(),
            sourceConnection: connection,
            targetConnection: connection,
            tags: MockFactory.createTestTags(),
            videoSettings: MockFactory.createVideoSettings(),
            autoSave: true,
        };
    }

    /**
     * Creates fake IV1Project
     * @param name Name of project.
     */
    public static createTestV1Project(): IV1Project {
        const regions = MockFactory.createTestV1Region();

        return {
            frames: {"testFrame.jpg": regions},
            framerate: "1",
            inputTags: "testTag1,testTag2",
            suggestiontype: "suggestiontype",
            scd: true,
            visitedFrames: ["testFrame.jpg"],
            tag_colors: [MockFactory.randomColor(), MockFactory.randomColor()],
        };
    }

    /**
     * Creates fake IV1Region
     */
    public static createTestV1Region(): IV1Region[] {
        const regions: IV1Region[] = [];

        const testRegion = {
            x1: 1,
            y1: 1,
            x2: 2,
            y2: 2,
            width: 1,
            height: 1,
            box: {
                x1: 1,
                y1: 1,
                x2: 2,
                y2: 2 },
            points: [],
            UID: "123",
            id: 2,
            type: "rect",
            tags: [],
            name: 1,
        };

        regions.push(testRegion);
        return regions;
    }

    /**
     * Creates fake IProjectVideoSettings with default values
     */
    public static createVideoSettings(): IProjectVideoSettings {
        return { frameExtractionRate: 15 };
    }

    /**
     * Creates fake IAzureCloudStorageOptions
     */
    public static createAzureOptions(): IAzureCloudStorageOptions {
        return {
            accountName: "myaccount",
            containerName: "container0",
            sas: "sas",
            createContainer: undefined,
        };
    }

    public static createLocalFileSystemOptions(): ILocalFileSystemProxyOptions {
        return {
            folderPath: "C:\\projects\\vott\\project",
        };
    }

    /**
     * Creates fake response for Azure Blob Storage `listContainers` function
     */
    public static createAzureStorageListContainersResponse() {
        return {
            containerItems: MockFactory.createAzureContainers(),
            nextMarker: null,
        };
    }

    /**
     * Creates fake Azure containers
     * @param count Number of containers
     */
    public static createAzureContainers(count: number = 3) {
        const result = [];
        for (let i = 0; i < count; i++) {
            result.push({
                name: `container${i}`,
                blobs: MockFactory.createAzureBlobs(i),
            });
        }
        return { containerItems: result };
    }

    /**
     * Creates fake data for testing Azure Cloud Storage
     */
    public static createAzureData() {
        const options = MockFactory.createAzureOptions();
        return {
            blobName: "file1.jpg",
            blobText: "This is the content",
            fileType: "image/jpg",
            containerName: options.containerName,
            containers: MockFactory.createAzureContainers(),
            blobs: MockFactory.createAzureBlobs(),
            options,
        };
    }

    /**
     * Creates fake Blob object
     * @param name Name of blob
     * @param content Content of blob
     * @param fileType File type of blob
     */
    public static blob(name: string, content: string | Buffer, fileType: string): Blob {
        const blob = new Blob([content], { type: fileType });
        blob["name"] = name;
        return blob;
    }

    /**
     * Creates fake Azure Blobs
     * @param id ID of blob
     * @param count Number of blobs
     */
    public static createAzureBlobs(id: number = 1, count: number = 10) {
        const result = [];
        for (let i = 0; i < count; i++) {
            result.push({
                name: `blob-${id}-${i}.jpg`,
            });
        }
        return { segment: { blobItems: result } };
    }

    /**
     * Create array of fake ITag
     * @param count Number of tags
     */
    public static createTestTags(count: number = 5): ITag[] {
        const tags: ITag[] = [];
        for (let i = 0; i < count; i++) {
            tags.push(MockFactory.createTestTag(i.toString()));
        }
        return tags;
    }

    /**
     * Create fake ITag with random color
     * @param name Name of tag
     */
    public static createTestTag(name: string = "1"): ITag {
        return {
            name: `Tag ${name}`,
            color: MockFactory.randomColor(),
        };
    }

    /**
     * Create array of IConnection, half Azure Blob connections, half Local File Storage connections
     * @param count Number of connections
     */
    public static createTestConnections(count: number = 10): IConnection[] {
        const connections: IConnection[] = [];
        for (let i = 1; i <= (count / 2); i++) {
            connections.push(MockFactory.createTestCloudConnection(i.toString()));
        }
        for (let i = (count / 2) + 1; i <= count; i++) {
            connections.push(MockFactory.createTestConnection(i.toString()));
        }
        return connections;
    }

    /**
     *
     * @param name Name of connection
     */
    public static createTestCloudConnection(name: string = "test"): IConnection {
        return MockFactory.createTestConnection(name, "azureBlobStorage");
    }

    /**
     * Create array of IConnection of type Bing Image Search
     * @param count Number of connections
     */
    public static createTestBingConnections(count: number = 10): IConnection[] {
        const connections: IConnection[] = [];
        for (let i = 1; i <= count; i++) {
            connections.push(MockFactory.createTestConnection(i.toString(), "bingImageSearch"));
        }
        return connections;
    }

    /**
     * Create fake IConnection
     * @param name Name of connection - default test
     * @param providerType Type of Connection - default local file system
     */
    public static createTestConnection(
        name: string = "test", providerType: string = "localFileSystemProxy"): IConnection {
        return {
            id: `connection-${name}`,
            name: `Connection ${name}`,
            description: `Description for Connection ${name}`,
            providerType,
            providerOptions: MockFactory.getProviderOptions(providerType),
        };
    }

    /**
     * Create fake IBingImageSearchOptions
     */
    public static createBingOptions(): IBingImageSearchOptions {
        return {
            apiKey: "key",
            aspectRatio: BingImageSearchAspectRatio.All,
            query: "test",
        };
    }

    /**
     * Get options for asset provider
     * @param providerType asset provider type
     */
    public static getProviderOptions(providerType) {
        switch (providerType) {
            case "localFileSystemProxy":
                return MockFactory.createLocalFileSystemOptions();
            case "azureBlobStorage":
                return MockFactory.createAzureOptions();
            case "bingImageSearch":
                return MockFactory.createBingOptions();
            default:
                return {};
        }
    }

    /**
     * Create array of filename strings
     */
    public static createFileList(): string[] {
        return ["file1.jpg", "file2.jpg", "file3.jpg"];
    }

    /**
     * Create fake Storage Provider of storage type Cloud
     * All functions are jest.fn to test for being called
     * readText resolves to "Fake text"
     * listFiles resolves with list of fake files
     */
    public static createStorageProvider(): IStorageProvider {
        return {
            storageType: StorageType.Cloud,

            initialize: jest.fn(() => Promise.resolve()),
            readText: jest.fn(() => Promise.resolve("Fake text")),
            readBinary: jest.fn(),
            deleteFile: jest.fn(),
            writeText: jest.fn(),
            writeBinary: jest.fn(),
            listFiles: jest.fn(() => Promise.resolve(MockFactory.createFileList())),
            listContainers: jest.fn(),
            createContainer: jest.fn(),
            deleteContainer: jest.fn(),
            getAssets: jest.fn(),
        };
    }

    /**
     * Creates a storage provider from IConnection
     * @param connection Connection with which to create Storage Provider
     */
    public static createStorageProviderFromConnection(connection: IConnection): IStorageProvider {
        return {
            ...MockFactory.createStorageProvider(),
            storageType: MockFactory.getStorageType(connection.providerType),
        };
    }

    /**
     * Create fake asset provider
     */
    public static createAssetProvider(): IAssetProvider {
        return {
            initialize: jest.fn(() => Promise.resolve()),
            getAssets(containerName?: string): Promise<IAsset[]> {
                throw new Error("Method not implemented.");
            },
        };
    }

    /**
     * Create fake IExportFormat of provider type vottJson
     */
    public static exportFormat(): IExportFormat {
        return {
            providerType: "vottJson",
            providerOptions: {
                assetState: ExportAssetState.Tagged,
            },
        };
    }

    /**
     * Creates array of IExportProviderRegistrationOptions for the different providers
     * vottJson, tensorFlowPascalVOC, azureCustomVision
     */
    public static createExportProviderRegistrations(): IExportProviderRegistrationOptions[] {
        const registrations: IExportProviderRegistrationOptions[] = [];
        registrations.push(MockFactory.createExportProviderRegistration("vottJson"));
        registrations.push(MockFactory.createExportProviderRegistration("tensorFlowPascalVOC"));
        registrations.push(MockFactory.createExportProviderRegistration("azureCustomVision"));

        return registrations;
    }

    /**
     * Create array of IStorageProviderRegistrationOptions
     * @param count Number of storage provider registrations to create
     */
    public static createStorageProviderRegistrations(count: number = 10): IStorageProviderRegistrationOptions[] {
        const registrations: IStorageProviderRegistrationOptions[] = [];
        for (let i = 1; i <= count; i++) {
            registrations.push(MockFactory.createStorageProviderRegistration(i.toString()));
        }

        return registrations;
    }

    /**
     * Create array of IAssetProviderRegistrationOptions
     * @param count Number of Asset Provider Registrations to create
     */
    public static createAssetProviderRegistrations(count: number = 10): IAssetProviderRegistrationOptions[] {
        const registrations: IAssetProviderRegistrationOptions[] = [];
        for (let i = 1; i <= count; i++) {
            registrations.push(MockFactory.createAssetProviderRegistration(i.toString()));
        }

        return registrations;
    }

    /**
     *
     * @param name
     */
    public static createExportProviderRegistration(name: string) {
        const registration: IExportProviderRegistrationOptions = {
            name,
            displayName: `${name} display name`,
            description: `${name} short description`,
            factory: () => null,
        };

        return registration;
    }

    /**
     * Creates fake IStorageProviderRegistrationOptions
     * @param name Name of Storage Provider
     */
    public static createStorageProviderRegistration(name: string) {
        const registration: IStorageProviderRegistrationOptions = {
            name,
            displayName: `${name} display name`,
            description: `${name} short description`,
            factory: () => null,
        };

        return registration;
    }

    public static createTestCanvas(project: IProject = null) {
        const canvasProps: ICanvasProps = {
            project,
            selectedAsset: this.createTestAssetMetadata(this.createTestAsset("test-asset")),
            onAssetMetadataChanged: jest.fn(),
            editorMode: EditorMode.Rectangle,
            selectionMode: SelectionMode.RECT,
            children: null,
        };
        return new Canvas(canvasProps);
    }

    /**
     * Creates an array of test regions
     * @param count The number of regions to create (deafult: 5)
     */
    public static createTestRegions(count: number = 5) {
        const regions: IRegion[] = [];
        for (let i = 1; i <= count; i++) {
            regions.push(MockFactory.createTestRegion(`test${i}`));
        }
        return regions;
    }

    /**
     * Creates a test region with the optional specified id
     * @param id The id to assign to the region
     */
    public static createTestRegion(id = null): IRegion {
        const origin = {
            x: randomIntInRange(0, 1024),
            y: randomIntInRange(0, 768),
        };
        const size = {
            width: randomIntInRange(1, 100),
            height: randomIntInRange(1, 100),
        };

        return {
            id,
            boundingBox: {
                left: origin.x,
                top: origin.y,
                width: size.width,
                height: size.height,
            },
            points: [
                { x: origin.x, y: origin.y }, // Top left
                { x: origin.x + size.width, y: origin.y }, // Top Right
                { x: origin.x, y: origin.y + size.height }, // Bottom Left
                { x: origin.x + size.width, y: origin.y + size.height }, // Bottom Right
            ],
            tags: [],
            type: RegionType.Rectangle,
        };
    }

    /**
     * Creates a random test canvas tool RegionData
     */
    public static createTestRegionData() {
        const origin = {
            x: randomIntInRange(0, 1024),
            y: randomIntInRange(0, 768),
        };
        const size = {
            width: randomIntInRange(1, 100),
            height: randomIntInRange(1, 100),
        };

        return new RegionData(origin.x, origin.y, size.width, size.height,
            [
                new Point2D(origin.x, origin.y), // Top left
                new Point2D(origin.x + size.width, origin.y), // Top Right
                new Point2D(origin.x, origin.y + size.height), // Bottom Left
                new Point2D(origin.x + size.width, origin.y + size.height), // Bottom Right
            ],
            RegionDataType.Rect);
    }
    /**
     * Creates fake IAssetProviderRegistrationOptions
     * @param name Name of asset provider
     */
    public static createAssetProviderRegistration(name: string) {
        const registration: IAssetProviderRegistrationOptions = {
            name,
            displayName: `${name} display name`,
            description: `${name} short description`,
            factory: () => null,
        };

        return registration;
    }

    /**
     * Creates fake IProjectService
     */
    public static projectService(): IProjectService {
        return {
            load: jest.fn((project: IProject) => Promise.resolve(project)),
            save: jest.fn((project: IProject) => Promise.resolve(project)),
            delete: jest.fn((project: IProject) => Promise.resolve()),
            isDuplicate: jest.fn((project: IProject, projectList: IProject[]) => true),
        };
    }

    /**
     * Creates fake IProjectActions with jest functions for each action
     */
    public static projectActions(): IProjectActions {
        return {
            loadProject: jest.fn((project: IProject) => Promise.resolve()),
            saveProject: jest.fn((project: IProject) => Promise.resolve()),
            deleteProject: jest.fn((project: IProject) => Promise.resolve()),
            closeProject: jest.fn(() => Promise.resolve()),
            loadAssets: jest.fn((project: IProject) => Promise.resolve()),
            exportProject: jest.fn((project: IProject) => Promise.resolve()),
            loadAssetMetadata: jest.fn((project: IProject, asset: IAsset) => Promise.resolve()),
            saveAssetMetadata: jest.fn((project: IProject, assetMetadata: IAssetMetadata) => Promise.resolve()),
        };
    }

    /**
     * Creates fake IConnectionActions with jest functions for each action
     */
    public static connectionActions(): IConnectionActions {
        return {
            loadConnection: jest.fn((connection: IConnection) => Promise.resolve()),
            saveConnection: jest.fn((connection: IConnection) => Promise.resolve()),
            deleteConnection: jest.fn((connection: IConnection) => Promise.resolve()),
        };
    }

    /**
     * Creates fake IAppSettings
     */
    public static appSettings(): IAppSettings {
        const securityTokens = MockFactory.createSecurityTokens();

        return {
            devToolsEnabled: false,
            securityTokens: [
                ...securityTokens,
                MockFactory.createSecurityToken("TestProject"),
                MockFactory.createSecurityToken("test"),
            ],
        };
    }

    /**
     * Creates a security token used for testing
     * @param nameSuffix The name suffix to apply to the security token name
     */
    public static createSecurityToken(nameSuffix: string): ISecurityToken {
        return {
            name: `Security-Token-${nameSuffix}`,
            key: generateKey(),
        };
    }

    /**
     * Creates test security tokens
     * @param count The number of tokens to generate (default: 10)
     */
    public static createSecurityTokens(count: number = 10): ISecurityToken[] {
        const securityTokens: ISecurityToken[] = [];
        for (let i = 1; i <= 10; i++) {
            securityTokens.push(MockFactory.createSecurityToken(i.toString()));
        }

        return securityTokens;
    }

    /**
     * Creates fake IProjectSettingsPageProps
     * @param projectId Current project ID
     */
    public static projectSettingsProps(projectId?: string): IProjectSettingsPageProps {
        return {
            ...MockFactory.pageProps(projectId, "settings"),
            connections: MockFactory.createTestConnections(),
            appSettings: MockFactory.appSettings(),
        };
    }

    /**
     * Creates fake IEditorPageProps
     * @param projectId Current project ID
     */
    public static editorPageProps(projectId?: string): IEditorPageProps {
        return {
            actions: (projectActions as any) as IProjectActions,
            ...MockFactory.pageProps(projectId, "edit"),
        };
    }

    /**
     * Creates fake IApplicationState
     */
    public static initialState(state?: any): IApplicationState {
        const testProjects = MockFactory.createTestProjects();
        const testConnections = MockFactory.createTestConnections();

        return {
            appSettings: MockFactory.appSettings(),
            connections: testConnections,
            recentProjects: testProjects,
            currentProject: testProjects[0],
            ...state,
            appError: null,
        };
    }

    /**
     * Runs function that updates the UI, and flushes call stack
     * @param func - The function that updates the UI
     */
    public static flushUi(func: () => void = null): Promise<void> {
        return new Promise<void>((resolve) => {
            if (func) {
                func();
            }
            setImmediate(resolve);
        });
    }

    /**
     * Runs and waits for a condidtion to be met and resolves a promise
     * @param predicate The predicate to evaluate the condition
     * @param interval The interval to check the value
     */
    public static waitForCondition(predicate: () => boolean, interval: number = 100): Promise<void> {
        return new Promise<void>((resolve, reject) => {
            const handle = setInterval(() => {
                try {
                    if (predicate()) {
                        clearInterval(handle);
                        resolve();
                    }
                } catch (e) {
                    reject(e);
                }
            }, interval);
        });
    }

    public static createAzureCustomVisionTags(count: number = 10): IAzureCustomVisionTag[] {
        const tags: IAzureCustomVisionTag[] = [];
        for (let i = 1; i <= count; i++) {
            tags.push(MockFactory.createAzureCustomVisionTag(`Tag ${i}`));
        }

        return tags;
    }

    public static createAzureCustomVisionTag(name: string): IAzureCustomVisionTag {
        return {
            id: shortid.generate(),
            name,
            description: `Description for ${name}`,
            imageCount: 0,
        };
    }

    public static createAzureCustomVisionRegions(count: number = 10): IAzureCustomVisionRegion[] {
        const regions: IAzureCustomVisionRegion[] = [];
        for (let i = 1; i <= count; i++) {
            regions.push(MockFactory.createAzureCustomVisionRegion());
        }

        return regions;
    }

    public static createAzureCustomVisionRegion(): IAzureCustomVisionRegion {
        return {
            imageId: shortid.generate(),
            tagId: shortid.generate(),
            left: 0,
            top: 0,
            width: 1,
            height: 1,
        };
    }

    private static pageProps(projectId: string, method: string) {
        return {
            project: null,
            recentProjects: MockFactory.createTestProjects(),
            projectActions: (projectActions as any) as IProjectActions,
            applicationActions: (applicationActions as any) as IApplicationActions,
            history: MockFactory.history(),
            location: MockFactory.location(),
            match: MockFactory.match(projectId, method),
        };
    }

    /**
     * Creates fake match for page properties
     * @param projectId Current project id
     * @param method URL method for project (export, edit, settings)
     */
    private static match(projectId: string, method: string) {
        return {
            params: {
                projectId,
            },
            isExact: true,
            path: `https://localhost:3000/projects/${projectId}/${method}`,
            url: `https://localhost:3000/projects/${projectId}/${method}`,
        };
    }

    /**
     * Creates fake history for page properties
     */
    private static history() {
        return {
            length: 0,
            action: null,
            location: null,
            push: jest.fn(),
            replace: jest.fn(),
            go: jest.fn(),
            goBack: jest.fn(),
            goForward: jest.fn(),
            block: jest.fn(),
            listen: jest.fn(),
            createHref: jest.fn(),
        };
    }

    /**
     * Creates fake location for page properties
     */
    private static location() {
        return {
            hash: null,
            pathname: null,
            search: null,
            state: null,
        };
    }

    /**
     * Generates a random color string
     */
    private static randomColor(): string {
        return [
            "#",
            MockFactory.randomColorSegment(),
            MockFactory.randomColorSegment(),
            MockFactory.randomColorSegment(),
        ].join("");
    }

    /**
     * Generates random color segment
     */
    private static randomColorSegment(): string {
        const num = Math.floor(Math.random() * 255);
        return num.toString(16);
    }

    /**
     * Gets StorageType for asset providers
     * @param providerType Asset Providet type
     */
    private static getStorageType(providerType: string): StorageType {
        switch (providerType) {
            case "azureBlobStorage":
                return StorageType.Cloud;
            case "localFileSystemProxy":
                return StorageType.Local;
            default:
                return StorageType.Other;
        }
    }
}<|MERGE_RESOLUTION|>--- conflicted
+++ resolved
@@ -2,15 +2,9 @@
 import {
     AssetState, AssetType, IApplicationState, IAppSettings, IAsset, IAssetMetadata,
     IConnection, IExportFormat, IProject, ITag, StorageType, ISecurityToken,
-<<<<<<< HEAD
     EditorMode, IAppError, IProjectVideoSettings, AppError, ErrorCode,
     IPoint, IRegion, RegionType, IBoundingBox } from "../models/applicationState";
 import { IV1Project, IV1Region } from "../models/v1Models";
-=======
-    EditorMode, IAppError, IProjectVideoSettings, ErrorCode,
-    IRegion, RegionType,
-} from "../models/applicationState";
->>>>>>> a5424b9e
 import { ExportAssetState } from "../providers/export/exportProvider";
 import { IAssetProvider, IAssetProviderRegistrationOptions } from "../providers/storage/assetProviderFactory";
 import { IAzureCloudStorageOptions } from "../providers/storage/azureBlobStorage";
@@ -31,14 +25,10 @@
 import { generateKey } from "./crypto";
 import { AssetService } from "../services/assetService";
 import { SelectionMode } from "vott-ct/lib/js/CanvasTools/Selection/AreaSelector";
-<<<<<<< HEAD
-import packageJson from "../../package.json";
-=======
 import { Point2D } from "vott-ct/lib/js/CanvasTools/Core/Point2D";
 import { RegionDataType, RegionData } from "vott-ct/lib/js/CanvasTools/Core/RegionData";
 import { randomIntInRange } from "./utils";
 import * as packageJson from "../../package.json";
->>>>>>> a5424b9e
 
 export default class MockFactory {
 
