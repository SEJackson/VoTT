--- conflicted
+++ resolved
@@ -245,7 +245,6 @@
         } else {
             selectedRegions = [region];
         }
-<<<<<<< HEAD
         if (this.props.lockedTags && this.props.lockedTags.length) {
             for (const region of selectedRegions) {
                 CanvasHelpers.addAllIfMissing(region.tags, this.props.lockedTags);
@@ -254,9 +253,6 @@
         } else {
             this.setState({selectedRegions});
         }
-=======
-        this.setState({ selectedRegions });
->>>>>>> a55fb212
     }
 
     private renderChildren = () => {
