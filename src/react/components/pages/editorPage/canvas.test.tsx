--- conflicted
+++ resolved
@@ -160,13 +160,7 @@
         const onAssetMetadataChanged = jest.fn();
         wrapper.setProps({ onAssetMetadataChanged });
 
-<<<<<<< HEAD
-        testRegion.points = [new Point2D(1, 1), new Point2D(1, 1), new Point2D(0, 2), new Point2D(1, 2)];
-        wrapper.prop("selectedAsset").regions.push(testRegion);
-        canvas.editor.onRegionMoveEnd("test-region", createTestRegionData());
-=======
-        const canvas = wrapper.instance();
->>>>>>> eb7d3a48
+        const canvas = wrapper.instance();
 
         const regionData = createTestRegionData();
         canvas.editor.onRegionMoveEnd("test1", regionData);
