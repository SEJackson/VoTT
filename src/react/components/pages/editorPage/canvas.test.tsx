--- conflicted
+++ resolved
@@ -1,25 +1,19 @@
+import { mount, ReactWrapper } from "enzyme";
 import React from "react";
-import { ReactWrapper, mount } from "enzyme";
-import Canvas, { ICanvasProps, ICanvasState } from "./canvas";
-import { AssetPreview, IAssetPreviewProps } from "../../common/assetPreview/assetPreview";
+import { Editor } from "vott-ct/lib/js/CanvasTools/CanvasTools.Editor";
+import { RegionsManager } from "vott-ct/lib/js/CanvasTools/Region/RegionsManager";
+import { SelectionMode } from "vott-ct/lib/js/CanvasTools/Selection/AreaSelector";
+import { RegionType } from "vott-react";
+import * as packageJson from "../../../../../package.json";
 import MockFactory from "../../../../common/mockFactory";
 import { EditorMode, IAssetMetadata, IRegion } from "../../../../models/applicationState";
+import { AssetPreview, IAssetPreviewProps } from "../../common/assetPreview/assetPreview";
+import Canvas, { ICanvasProps, ICanvasState } from "./canvas";
+import CanvasHelpers from "./canvasHelpers";
 
 jest.mock("vott-ct/lib/js/CanvasTools/CanvasTools.Editor");
-import { Editor } from "vott-ct/lib/js/CanvasTools/CanvasTools.Editor";
 
 jest.mock("vott-ct/lib/js/CanvasTools/Region/RegionsManager");
-import { RegionsManager } from "vott-ct/lib/js/CanvasTools/Region/RegionsManager";
-<<<<<<< HEAD
-import { SelectionMode, AreaSelector } from "vott-ct/lib/js/CanvasTools/Selection/AreaSelector";
-import CanvasHelpers from "./canvasHelpers";
-import { IRegion } from "vott-react";
-=======
-import { SelectionMode } from "vott-ct/lib/js/CanvasTools/Selection/AreaSelector";
-import CanvasHelpers from "./canvasHelpers";
-import { RegionType } from "vott-react";
-import * as packageJson from "../../../../../package.json";
->>>>>>> a55fb212
 
 describe("Editor Canvas", () => {
     function createComponent(canvasProps?: ICanvasProps, assetPreviewProps?: IAssetPreviewProps)
@@ -252,12 +246,8 @@
         }).toThrowError("Couldn't find region with id fakeRegion");
     });
 
-<<<<<<< HEAD
     function cloneWithUpdatedRegionTags(original: IAssetMetadata, regionId: string, tags: string[]) {
         return {
-=======
-        const expected: IAssetMetadata = {
->>>>>>> a55fb212
             ...original,
             regions: original.regions.map((r) => {
                 if (r.id === regionId) {
@@ -269,7 +259,6 @@
                 return r;
             }),
         };
-<<<<<<< HEAD
     }
 
     it("Applies single tag to selected region", () => {
@@ -333,11 +322,11 @@
         expect(onAssetMetadataChanged).toBeCalledWith(cloneWithUpdatedRegionTags(original, "test1", expectedTags));
 
         wrapper.setProps({
-            lockedTags: []
+            lockedTags: [],
         });
 
         canvas.applyTag("tag4");
-        expect(onAssetMetadataChanged).toBeCalledWith(cloneWithUpdatedRegionTags(original, "test1", []]));
+        expect(onAssetMetadataChanged).toBeCalledWith(cloneWithUpdatedRegionTags(original, "test1", []));
         expect(wrapper.state().currentAsset.regions[0].tags).toEqual([]);
     });
 
@@ -381,9 +370,6 @@
 
         const expected: IAssetMetadata = cloneWithUpdatedRegionTags(original, "test1", expectedTags);
         expect(wrapper.state().currentAsset.regions[0].tags).toEqual(expectedTags);
-=======
-
->>>>>>> a55fb212
         expect(onAssetMetadataChanged).toBeCalledWith(expected);
     });
 
@@ -397,7 +383,7 @@
         });
         const canvas = wrapper.instance();
 
-        const testCommit = createTestRegionData();
+        const testCommit = MockFactory.createTestRegionData();
         canvas.editor.onSelectionEnd(testCommit);
 
         const expected: IRegion = {
