<<<<<<< HEAD
import { ITag, IRegion, RegionType, IBoundingBox } from "../../../../models/applicationState";
=======
import shortid from "shortid";
import { ITag, IRegion, RegionType, EditorMode } from "../../../../models/applicationState";
>>>>>>> a5424b9e
import { Point2D } from "vott-ct/lib/js/CanvasTools/Core/Point2D";
import { RegionData, RegionDataType } from "vott-ct/lib/js/CanvasTools/Core/RegionData";
import { TagsDescriptor } from "vott-ct/lib/js/CanvasTools/Core/TagsDescriptor";
import { Tag } from "vott-ct/lib/js/CanvasTools/Core/Tag";
import Guard from "../../../../common/guard";
import shortid from "shortid";

/**
 * Static functions to assist in operations within Canvas component
 */
export default class CanvasHelpers {

    public static pasteMargin = 10;

    /**
     * Adds tag to array if it does not contain the tag,
     * removes tag if already contained. Performs operations in place
     * @param tags Array of tags
     * @param tag Tag to toggle
     */
    public static toggleTag(tags: string[], tag: string): void {
        const tagIndex = tags.findIndex((existingTag) => existingTag === tag);
        if (tagIndex === -1) {
            // Tag isn't found within region tags, add it
            tags.push(tag);
        } else {
            // Tag is within region tags, remove it
            tags.splice(tagIndex, 1);
        }
    }

    /**
     * Get RegionData (CanvasTools) from IRegion
     * @param region IRegion from Canvas component
     */
    public static getRegionData(region: IRegion): RegionData {
        return new RegionData(region.boundingBox.left,
            region.boundingBox.top,
            region.boundingBox.width,
            region.boundingBox.height,
            region.points.map((point) =>
                new Point2D(point.x, point.y)),
            this.regionTypeToType(region.type));
    }

    /**
     * Converts a canvas tools RegionData to VoTT IRegion
     * @param regionData The region data to convert
     * @param regionType The region type
     */
    public static fromRegionData(regionData: RegionData, regionType: RegionType): IRegion {
        Guard.null(regionData);

        return {
            id: shortid.generate(),
            type: regionType,
            boundingBox: {
                left: regionData.x,
                top: regionData.y,
                width: regionData.width,
                height: regionData.height,
            },
            points: regionData.points.map((point) => new Point2D(point.x, point.y)),
            tags: [],
        };
    }

    /**
     * Create TagsDescriptor (CanvasTools) from IRegion
     * @param region IRegion from Canvas
     */
    public static getTagsDescriptor(projectTags: ITag[], region: IRegion): TagsDescriptor {
        Guard.null(projectTags);
        Guard.null(region);

        const tags = region.tags
            .map((tagName) => {
                const projectTag = projectTags.find((projectTag) => projectTag.name === tagName);
                return projectTag ? new Tag(projectTag.name, projectTag.color) : null;
            })
            .filter((tag) => tag !== null);

        return new TagsDescriptor(tags);
    }

    /**
     * Gets RegionDataType (CanvasTools) from RegionType
     */
    public static regionTypeToType = (regionType: RegionType) => {
        let type;
        switch (regionType) {
            case RegionType.Rectangle:
                type = RegionDataType.Rect;
                break;
            case RegionType.Polygon:
                type = RegionDataType.Polygon;
                break;
            case RegionType.Point:
                type = RegionDataType.Point;
                break;
            case RegionType.Polyline:
                type = RegionDataType.Polyline;
                break;
            default:
                break;
        }
        return type;
    }

    public static getNewBoundingBox = (boundingBox: IBoundingBox, otherRegions: IRegion[]): IBoundingBox => {
        let targetX = boundingBox.left;
        let targetY = boundingBox.top;

        let foundRegionAtTarget = false;

        while (!foundRegionAtTarget) {
            for (const region of otherRegions) {
                if (region.boundingBox.left === targetX && region.boundingBox.top === targetY) {
                    foundRegionAtTarget = true;
                    break;
                }
            }
            if (foundRegionAtTarget) {
                targetX += CanvasHelpers.pasteMargin;
                targetY += CanvasHelpers.pasteMargin;
                foundRegionAtTarget = false;
            } else {
                return {
                    ...boundingBox,
                    left: boundingBox.left + targetX,
                    top: boundingBox.top + targetY,
                };
            }
        }
    }

    public static duplicateRegionsAndMove = (regions: IRegion[], others: IRegion[]): IRegion[] => {
        const result: IRegion[] = [];
        for (const region of regions) {
            const dup = CanvasHelpers.duplicateRegionAndMove(region, others.concat(result));
            result.push(dup);
        }
        return result;
    }

    public static duplicateRegionAndMove = (region: IRegion, others: IRegion[]): IRegion => {
        const targetX = region.boundingBox.left;
        const targetY = region.boundingBox.top;

        let foundRegionAtTarget = false;

        while (!foundRegionAtTarget) {
            if (region.boundingBox.left === targetX && region.boundingBox.top === targetY) {
                foundRegionAtTarget = true;
                break;
            }
        }
        return {
            ...region,
            id: shortid.generate(),
            boundingBox: CanvasHelpers.getNewBoundingBox(region.boundingBox, others),
        };
    }
}<|MERGE_RESOLUTION|>--- conflicted
+++ resolved
@@ -1,15 +1,10 @@
-<<<<<<< HEAD
-import { ITag, IRegion, RegionType, IBoundingBox } from "../../../../models/applicationState";
-=======
 import shortid from "shortid";
-import { ITag, IRegion, RegionType, EditorMode } from "../../../../models/applicationState";
->>>>>>> a5424b9e
 import { Point2D } from "vott-ct/lib/js/CanvasTools/Core/Point2D";
 import { RegionData, RegionDataType } from "vott-ct/lib/js/CanvasTools/Core/RegionData";
+import { Tag } from "vott-ct/lib/js/CanvasTools/Core/Tag";
 import { TagsDescriptor } from "vott-ct/lib/js/CanvasTools/Core/TagsDescriptor";
-import { Tag } from "vott-ct/lib/js/CanvasTools/Core/Tag";
 import Guard from "../../../../common/guard";
-import shortid from "shortid";
+import { IBoundingBox, IRegion, ITag, RegionType } from "../../../../models/applicationState";
 
 /**
  * Static functions to assist in operations within Canvas component
