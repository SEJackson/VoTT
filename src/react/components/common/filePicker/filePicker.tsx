--- conflicted
+++ resolved
@@ -8,13 +8,8 @@
  * @member onChange - Function to call on change of file selection
  * @member onError - Function to call on file picking error
  */
-<<<<<<< HEAD
-interface IFilePickerProps {
-    onChange: (sender: SyntheticEvent, fileText: IFileInfo) => void;
-=======
 export interface IFilePickerProps {
     onChange: (sender: SyntheticEvent, fileText: string | ArrayBuffer) => void;
->>>>>>> eb7d3a48
     onError: (sender: SyntheticEvent, error: any) => void;
 }
 
