<!--
   video-taggingstyles contains the styles of the video-tagging module
       
-->

<dom-module id="video-taggingstyles">
  <template>
    <style>
        
        /*General*/

        :host {
              display: block;
              box-sizing: border-box;
            }

        .controlWrapper{
            width:100%;
            height:100%;
            border: 0px;
            border-style: solid;
            border-color: green;
            display: none;
            overflow: hidden;
            background-color: rgb(64,64,64);
        }

        .clickableControl{
            cursor: pointer;
        }

        .relativeDiv{
            position:relative;
        }


        /*Video area*/

        .overlaystyle {
          position: absolute; 
          width: 100%;
          height: 100%;
          z-index: 20;
          border:1px solid green;
        }

<<<<<<< HEAD
       .videoStyle {
           z-index: 2;
           width: 100%;
           background: transparent;
           background-size: contain; 
           background-repeat: no-repeat;
           background-position: 50% 50%;
           box-sizing: border-box;                    
=======
        .videoStyle {
          z-index: 2;
          width: 100%;
          background: transparent;
          background-size: contain; 
          background-repeat: no-repeat;
          background-position: 50% 50%;
          box-sizing: border-box;
                    
>>>>>>> 53ee46ae
        }

        /*playback*/

        .playSpeedControl  {
            
            background:black;
            z-index:20000;
            color:white;
            position: absolute;
            border:.08em solid white;
            display: none;
        }

        .playSpeedValues{
            padding:.2em;
            color: rgb(191,191,191);
            text-align: center;
            font-family: Arial;
        }

        .playSpeedValueSelected{
            color: rgb(255,255,255);
            
        }


        /*region div and label*/
        .regionLabel{
            background:rgb(59,56,56); 
            position:absolute; 
            z-index:50000;
            color:white;
            font-family: "Arial";
            display: block;
            opacity:.90;
            width:40px;height:20px;
        }

        .regionLabelSpan{
            padding-left: .3em;
            color:rgb(175,171,171);
        }

        .regionCanvas{    
            z-index: 100;
            background-color: transparent;
            position: absolute !important;
            border: 4px solid blue;
            border-radius: 8px;
        }

        .regionPoint{
            border: none;
            /*add an x from http://stackoverflow.com/questions/18012420/draw-diagonal-lines-in-div-background-with-css*/
            background: 
            linear-gradient(to top left,
                rgba(0,0,0,0) 0%,
                rgba(0,0,0,0) calc(50% - 0.8px),
                rgba(0,0,0,1) 50%,
                rgba(0,0,0,0) calc(50% + 0.8px),
                rgba(0,0,0,0) 100%),
            linear-gradient(to top right,
                rgba(0,0,0,0) 0%,
                rgba(0,0,0,0) calc(50% - 0.8px),
                rgba(0,0,0,1) 50%,
                rgba(0,0,0,0) calc(50% + 0.8px),
                rgba(0,0,0,0) 100%);
        }


        .regionCanvasSelected{
            border: 4px solid #C00000;
            border-radius: 8px;
        }


        .closeRegion{
            float:right; 
            color: rgb(255,0,0);
            padding-right: .2em;
        }


        /*video controls*/
        .videoControls  {            
            width:100%;
            background-color: black;
            margin-top: -6px;
        }

        .videoControlsTable{
            border: 0px solid red;
            margin-left:1%;
            margin-right:1%;
        }

        .videoControlCell{
            text-align:center;
            padding-top: 1em;
            padding-bottom: 1em;
        }

        .seekCell{
            padding-left: 1em;
            padding-right: 1.5em;
        }

        .volumeControlCell{
            text-align:left;
        }

        .simpleControl {
            width:5%;
        }

        .longControl{
            width:10%;
        }

        .frameNumber{
            width:15%;
        }

        .textElements{
            font-family:arial;
            color:white;
            text-align: center;
        }


        /*tagging controls*/
        .videoTagControls  {            
            border: rgb(38,38,38,0.25);
            background-color: black;
            margin-top:.15em;
            padding-bottom: .5em;
        }


        .optionalTags{
            float: left;
            width: 85%;
            margin: 1em 0 0 1.5em;
        }

        .labelControls {
            float:right;
            margin: 1em 0 0 0;
            width:10%;
        }

        .lockTag{
            padding-left: .4em;
            
        }

        .taggingControls{
            color:rgb(255,255,255);
            font-size: 130%;
            cursor:pointer;
            text-align: center; 
        }

        .controlOn{
            color:rgb(255,255,255);
        }

        .controlOff{
            color:rgb(89,89,89);
        }     

        .tagButtons{
            margin-bottom: 10px;
            margin-left: 5px;
            background : rgb(59,56,56);
            color:rgb(127,127,127);
            max-width: 200px;
            min-width: 20px;
            font-family: Arial;
            font-size: 15px;
            border: 1px solid rgb(64,64,64);
            border-radius: 5px;
        }

        .tagOn{
            background:rgb(217,217,217);
        }

        .tagOff{
            background:rgb(59,56,56);
        }

    </style> 
  </template>
</dom-module><|MERGE_RESOLUTION|>--- conflicted
+++ resolved
@@ -44,7 +44,6 @@
           border:1px solid green;
         }
 
-<<<<<<< HEAD
        .videoStyle {
            z-index: 2;
            width: 100%;
@@ -53,17 +52,7 @@
            background-repeat: no-repeat;
            background-position: 50% 50%;
            box-sizing: border-box;                    
-=======
-        .videoStyle {
-          z-index: 2;
-          width: 100%;
-          background: transparent;
-          background-size: contain; 
-          background-repeat: no-repeat;
-          background-position: 50% 50%;
-          box-sizing: border-box;
-                    
->>>>>>> 53ee46ae
+
         }
 
         /*playback*/
