--- conflicted
+++ resolved
@@ -980,16 +980,10 @@
     changeImage: function(imageUrl, isRecord = false){
 
         if(isRecord){
-<<<<<<< HEAD
-            // let base64Data = btoa(String.fromCharCode.apply(null, imageUrl));
             let base64Data = btoa(new Uint8Array(imageUrl).reduce(function (data, byte) {
                                 return data + String.fromCharCode(byte);
                             }, ''));
             this.video.style.backgroundImage = encodeURI('data:image/png;base64,' + {base64Data});
-=======
-            let base64Data = btoa(String.fromCharCode.apply(null, imageUrl));
-            this.video.style.backgroundImage = 'data:image/png;base64,' + {base64Data};
->>>>>>> 0a3b7d25
             this.curImg.src = `${'data:image/png;base64,' + base64Data}`;
         } else {
             this.video.style.backgroundImage = encodeURI(imageUrl);
@@ -997,7 +991,6 @@
         }
 
         this.rotation = 0;
-        // this.curImg.src = `${this.imagelist[this.imageIndex]}`;
         var self = this;
 
         self.curImg.onload = function() {
