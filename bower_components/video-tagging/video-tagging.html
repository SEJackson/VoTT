
<!--
       * video-tagging control for video tagging
       * Main file of the video-tagging module.
-->

<link rel="import" href="../polymer/polymer.html">
<link rel="import" href="video-taggingstyles.html">
<link rel="import" href="optional-tags.html">
<link rel="import" href="playback-control.html">

<dom-module id="video-tagging">
  <template>
    <style include="video-taggingstyles"></style>
    <link rel="stylesheet" href="css/sliders.css" />
    <link rel="stylesheet" href="../jquery-ui/themes/base/resizable.css">
    <link rel="stylesheet" href="css/imgareaselect-animated.css" />
    <link rel="stylesheet" href="../bootstrap/dist/css/bootstrap.min.css" />
    <link rel="stylesheet" href="assets/icons/style.css">

    <div id="controlWrapper" class="controlWrapper">
      <playback-control id="playSpeedControl" class="playSpeedControl"></playback-control>
      <div id='videoWrapper' class="relativeDiv">
          <div id = "regionLabelDiv" style="width:40px;height:20px;" class="regionLabel" >
              <span id="regionLabelSpan" class="regionLabelSpan"></span>
              <span id="closeRegionImage" on-click="deleteRegion" class="closeRegion clickableControl">X</span>
          </div>
              <canvas id="overlay"  on-click='videoClicked' class="overlaystyle" >
                      Your browser does not support the HTML5 canvas location.
              </canvas>
              <video id='vid' class="videoStyle">
                       Your browser does not support the video location.
              </video>
      </div>
      <div id="videoControls" class="videoControls">
        <input id="seekBar" class="seek clickableControl" type="range" min='0' value="0" step="any" onkeydown="return false;"  required />
          <table id="videoControlsTable" class="videoControlsTable">

            <tr>
              <td class="videoControlCell simpleControl clickableControl">
                <span id="stepbwd" title="prev" class="icon-backward2 taggingControls" on-click='stepBwdClicked'></span>
              </td>
              <td class="videoControlCell simpleControl clickableControl">
                <span id="play-pause" title="play/pause" class="icon-play3 taggingControls" on-click='playPauseClicked'></span>
              </td>
              <td class="videoControlCell simpleControl clickableControl">
                <span id="stepfwd" title="next" class="icon-forward3 taggingControls" on-click='stepFwdClicked'></span>
              </td>
              <td class="videoControlCell simpleControl clickableControl">
                <span id="nextuntagged"  title="first untagged frame" class="icon-next2 taggingControls" on-click='nextUntaggedClicked'></span>
              </td>
              <td class="videoControlCell simpleControl clickableControl">
                <span id="clearRegions"  title="clear tags" class="glyphicon glyphicon-ban-circle taggingControls" on-click='clearRegions'></span>
              </td>
              <td class="videoControlCell frameNumber">
                <span id='frameText' class="textElements" title="frame#"></span>
              </td>
              <td id="playSpeedCell" title="play speed" class="videoControlCell longControl clickableControl" >
                <span id="playbackSpan"  class="textElements" on-click="playbackSpeedClicked">x 1.0</span>
              </td>
              <td nowrap="nowrap" class="videoControlCell simpleControl">
                <span id="timeSpan" class="textElements"></span>
              </td>
              <td class ="videoControlCell simpleControl clickableControl" >
                <span id="mute" title="Mute" class="icon-volume-medium taggingControls" on-click='muteClicked'></span>
              </td>
              <td class="volumeControlCell longControl" >
                  <input id="volumeSlider" class="volume clickableControl" type="range" min=0 max = 1 value=.5 step= .1 required />
              </td>
            </tr>
          </table>
      </div>
      <div id="videoTagControls" class="videoTagControls">
          <div class="optionalTags">
            <div class="optionalTagsWrapper">
              <optional-tags id="optionalTags"></optional-tags>
            </div>
          </div>
          <div class="labelControls">
              <span id="emptyFrame" title="empty frame"  class="icon-share taggingControls controlOff" on-click='emptyFrameClicked' ></span>
              <span id="lockTag" title="lock tags" class="icon-pushpin taggingControls lockTag controlOff"  on-click='lockTagsClicked' ></span>
          </div>
          <div style="clear: both">
          </div>
      </div>
</div>
</template>
<script>

  Polymer({

    is: 'video-tagging',

    properties: {

      framerate: Number,
      videoduration: Number,
      videowidth: Number,
      videoheight: Number,
      regiontype: String,
      multiregions: Number,
      regionsize: Number,
      inputtagsarray:Object,
      inputframes: Object,
      src: {
        type: String,
        value: '',
        observer: 'videoSrcChanged'
      }
    },
    // Element Lifecycle
    ready: function() {
      this.frames = {}; // Holds the data of the tagged frames, their regions and tags
      this.seeking = false;//Flag for enabling control over the seek bar while the video is playing, see playingCallback function
      this.selectedRegionId = 0;//Holds the current selected region number
      this.lockTagsEnabled = false;
      this.selectedTags = [];

      //Divs and spans
      this.controlWrapper= this.$$('#controlWrapper');
      this.videoWrapper= this.$$('#videoWrapper');
      this.overlay = this.$$('#overlay');
      this.video= this.$$('#vid');
      this.optionalTags= this.$$('#optionalTags');
      this.regionLabelDiv = this.$$('#regionLabelDiv');
      this.regionLabelSpan = this.$$('#regionLabelSpan');
      this.timeSpan = this.$$('#timeSpan');
      this.frameText = this.$$("#frameText");
      this.playbackSpan = this.$$("#playbackSpan");

      // Buttons
      this.playButton = this.$$('#play-pause');
      this.stepfwd = this.$$("#stepfwd");
      this.stepbwd = this.$$("#stepbwd");
      this.lockTag = this.$$("#lockTag");
      this.playSpeedControl = this.$$("#playSpeedControl");
      this.playSpeedCell = this.$$("#playSpeedCell");
      this.mute = this.$$('#mute');
      this.emptyFrame = this.$$("#emptyFrame");
      this.nextuntagged = this.$$("#nextuntagged");

      // Sliders
      this.seekBar = this.$$("#seekBar");
      this.volumeSlider = this.$$("#volumeSlider");
      //dynamic styles for sliders
      this.volumeStyle = document.createElement('style');
      Polymer.dom(this.root).appendChild(this.volumeStyle);

      this.seekStyle = document.createElement('style');
      Polymer.dom(this.root).appendChild(this.seekStyle);

      this.playing = null;
      this.ctx = this.overlay.getContext("2d");
      this.aspect = 0;
      this.snapWidth = 0;
    },

     /**
       * Events registration and handling
       *
       * @method attached
       * Events registration and handling
       */
    attached: function() {

      //Reset all variables to new src
      var self = this;
      this.video.addEventListener( "loadedmetadata", function (e) {

            self.controlWrapper.style.display = "block";

            //Init variables and controls
            self.frames = self.inputframes? self.inputframes:{};
            self.frameTime = 1/self.framerate;
            self.enableAreaSelect(self);
            self.optionalTags.createTagControls(self.inputtagsarray);

            //Take the raw video aspect ratio
            self.aspect = self.video.offsetWidth / self.video.offsetHeight;
            self.snapToAspectRatio();

            //Init sliders
            self.volumeSlider.value = .5;
            self.seekBar.max = self.video.duration;
            self.playingCallback();

           //Size canvas as video
            self.overlay.width = self.video.offsetWidth;
            self.overlay.height = self.video.offsetHeight;
      }, false );

     $(window).resize( function(){
         if (self.video.offsetWidth != undefined){
            self.snapToAspectRatio();
            //get transform ratio
            var transformWidth =  self.video.offsetWidth/self.overlay.width;
            var transformHeight = self.video.offsetHeight/self.overlay.height;

            //resize the overlay
            self.overlay.width = self.video.offsetWidth;
            self.overlay.height = self.video.offsetHeight;

            //resize the region boxes
            $('.regionCanvas').each(function() {
                this.style.left = (parseFloat(this.style.left) * transformWidth) + "px";
                this.style.top = (parseFloat(this.style.top) * transformHeight) + "px";
                this.style.width = (parseFloat(this.style.width) * transformWidth) + "px";
                this.style.height = (parseFloat(this.style.height) * transformHeight) + "px";
            });

            //reposition selectedRegion Label
            var selectedDiv = $('.regionCanvasSelected')[0];
            self.positionRegionNameLabel(selectedDiv);
        }
      });
     //bind keys (note this currently overrides any listener on the parent controls needs a more elegant way to work only when control is in focus)
      window.addEventListener("keydown", (function(canMove) {
          return function(e) {
            if (!canMove) return false;
            canMove = false;
            setTimeout(function() { canMove = true; }, 200);
            switch (e.keyCode) {
                case 37:  // left
                self.stepBwdClicked();
                break;

                case 39: // right
                self.stepFwdClicked();
                break;

                case 46: //delete
                if($('.regionCanvasSelected')[0]){
                    self.deleteRegion();
                }
                break;

                default: return; // exit this handler for other keys
            }
            e.preventDefault(); // prevent the default action (scroll / move caret)
          };
      })(true), false);

      this.video.onended = function(){

           self.pauseState();
      }

      this.seekBar.addEventListener("mousedown", function() {

            self.seeking = true;
          });
      this.seekBar.addEventListener("mouseup", function() {

            self.seeking = false;
          });
      this.seekBar.addEventListener("change", function() {
            self.seeking = false;
            self.video.currentTime =  Math.floor(self.seekBar.value/self.frameTime) * self.frameTime;//keep the frame in sync
            self.playingCallback();
          });
      this.volumeSlider.addEventListener("change", function() {
            self.video.volume = self.volumeSlider.value;
            var perc =  100 * self.volumeSlider.value / self.volumeSlider.max;
            self.volumeStyle.textContent = '.volume::-webkit-slider-runnable-track{background-size:'+ perc +'% 100%} ';
            self.volumeStyle.textContent += '.volume::-moz-range-track{background-size:'+ perc +'% 100%} ';
          });
      this.addEventListener("playSpeedSelected", function(e) {
            self.playback(e.detail.playbackValue, e.detail.playbackText);
          });
      this.addEventListener("ontagsubmitted", function(e) {
              var arr = [];
              arr.push(e.detail.tagid)
              this.addTagsToRegion(arr);
              this.emitRegionToHost();//Persist
          });
      this.addEventListener("ontagdeleted", function(e) {
<<<<<<< HEAD
=======

>>>>>>> 365e1fee
              var regionId = this.selectedRegionId -1;//Revert to zero-based array
              var region = this.frames[this.getCurrentFrame()][regionId];
              for(var index = 0;index < region.tags.length;index++){
                    if(region.tags[index] === e.detail.tagid){
                        region.tags.splice(index, 1);
                        break;
                    }
              }
              this.emitRegionToHost();
          });
    },

    snapToAspectRatio: function()
    {
        // -5 accounts for rounding errors during rendering to ensure
        // we never redraw larger than the parent container.

        // We need to offset for the non-scaling parts of the video controls
        this.snapWidth =
            ($('#video-tagging').parent().height()
            - $('#videoControls').innerHeight()
            - $('#videoTagControls').innerHeight()
            - 5)*this.aspect;
        if(this.snapWidth > $('#video-tagging').parent().width())
            $('#video-tagging').width($('#video-tagging').parent().width());
        else
            $('#video-tagging').width(this.snapWidth);
    },

    /**
       * JQuery Area selector
       * Based on JQuery plugin imgareaselect
       * http://odyniec.net/projects/imgareaselect/usage.html
       *
       * Allows selection of a rectangle
       */
    clearArea: function()
    {
        $('canvas#overlay').imgAreaSelect({

                  show:false,
                  hide:true
            });
    },
    enableAreaSelect: function(self) {
      $('canvas#overlay').imgAreaSelect({
            disable: true,
            show:false,
            hide:true
      });
      if((this.regiontype.toLowerCase() === "square") || (this.regiontype.toLowerCase() === "rectangle")) {
          var areaSelected = false;

          $('canvas#overlay').imgAreaSelect({
                        disable: false, //enable/disable
                        handles: true, //grab handles when selecting the area
                        aspectRatio: '1:1',
                        maxWidth: self.overlay.offsetWidth,
                        maxHeight: self.overlay.offsetHeight,
                        minWidth:10,
                        fadeSpeed: 200,
                        square: (this.regiontype.toLowerCase() === "square"),

                        onSelectEnd: function(img, selection){

                              if (selection.width !== 0 && selection.height !== 0) {
                                self.areaSelected = true;
                                self.createRegion(selection.x1, selection.y1, selection.x2, selection.y2);
                                self.clearArea();
                              }
                         },
                         onSelectStart: function(img, selection){

                              self.cleanSelectedElements();
                         },
                      });
          }
    },
    /**
       * All functions related to regions management
       *
       * @method positionRegionNameLabel
       * Positions the div with the region number next to the region div.
       * @param {div} The region div
       */
    //Regions management

    updateRegionZIndices: function(){
        $('.regionCanvas').sort(function (e1, e2) {
            return ($(e1).width() * $(e1).height() <= $(e2).width() * $(e2).height());
        }).each(function(idx,e) {
            e.style.zIndex =(idx+200).toString();
        });
    },

    positionRegionNameLabel: function(div) {
        if (div){
            this.regionLabelDiv.style.left = (div.offsetLeft + parseFloat(div.style.width, 10) - parseFloat(this.regionLabelDiv.style.width, 10)) + "px";
            this.regionLabelDiv.style.top = (div.offsetTop - parseFloat(this.regionLabelDiv.style.height, 10)) + "px" ;
            //Out of bounds top - move it below div
            if(parseFloat(this.regionLabelDiv.style.top) < 0) {
                this.regionLabelDiv.style.top = (div.offsetTop + parseFloat(div.style.height, 10)) + "px" ;
            }
            this.regionLabelSpan.innerHTML = div.id;
            this.regionLabelDiv.style.display = "block";
        }
    },
    createRegion: function(x1, y1, x2, y2) {

        var region = this.addRegion(x1, y1, x2, y2);//Add to in-memory collection
        this.addDivToRegion(x1, y1, x2 , y2, region.name);//add frame
        this.updateRegionZIndices();//update region z indecies
        this.regionSelected(region.name);//Select it by default

        //if there is only one tag enable it  by default
        if ($(`#${this.optionalTags.id}`).find('.tagButtons').size() == 1){
            $(`#${this.optionalTags.id}`).find('.tagButtons')[0].click();
        }

        if(this.lockTagsEnabled) {
            //Get all selected tags and add them to current region automatically
            //this.selectedTags was populated in this.lockTagsClicked
            var arr = [];
            for (var i=0; i<this.selectedTags.length;i++) {

              this.optionalTags.setSelected(this.selectedTags[i]);
              arr.push(this.selectedTags[i].id)
            }
            this.addTagsToRegion(arr);
            var self = this;
            //Auto step functionality - Goes to next frame automatically
            if(this.multiregions === "0") {
                  setTimeout(function(){ self.stepFwdClicked(); }, 500);
            }
        }

        this.emitRegionToHost();//Persist
    },
    addTagsToRegion: function(selectedTagsArray) {

          var regionId = this.selectedRegionId -1;//Revert to zero-based array
          var region = this.frames[this.getCurrentFrame()][regionId];
          for (var i = 0; i < selectedTagsArray.length; i++) {
<<<<<<< HEAD
=======

>>>>>>> 365e1fee
                  region.tags.push(selectedTagsArray[i]);
          }
    },
    nextUntaggedClicked :function() {
          var frameIndex = this.getCurrentFrame();
          var frames = this.video.duration * this.framerate;
          var framesForward = 1;
          for (var i=frameIndex;i<frames;i++) {

                //The next frame is a first occurence of a frame with no regions
                if(!this.frames[i + 1]) {
                      if(!this.video.paused) {
                          this.playPauseClicked();//Will pause the video
                      }
                      this.video.currentTime += (this.frameTime * framesForward);
                      this.playingCallback();
                      break;
                }
                framesForward++;
            }
    },
    lockTagsClicked: function() {

          var selTags = this.optionalTags.getSelectedTags();
          //There has to be selected label/s
          if (!this.lockTagsEnabled && selTags.length > 0) {
              this.lockTagsEnabled = true;
              this.selectedTags = selTags;
              if(this.multiregions === "0"){this.stepFwdClicked()};
          }
          else {
              this.lockTagsEnabled = false;
              this.selectedTags = [];
              this.optionalTags.resetSelected();
          }
          this.lockTag.classList.toggle("controlOn", this.lockTagsEnabled);
          this.lockTag.classList.toggle("controlOff", !this.lockTagsEnabled);
    },
    regionSelected: function(divId) {
              this.cleanSelectedElements();
              var div = document.getElementById(divId);
              div.classList.add("regionCanvasSelected");
              this.selectedRegionId = div.id;
              this.positionRegionNameLabel(div);

              //Tags - display the tags of the region and enable editing
              this.optionalTags.toggleEnableButtons(true);
              this.optionalTags.resetSelected();
              var regions = this.frames[this.getCurrentFrame()];
              if(regions) {
                  var tags = this.frames[this.getCurrentFrame()][this.selectedRegionId - 1].tags;
                  this.optionalTags.displaySelectedTags(tags);
              }

             function updateRegionFromDiv(div){
                 var region = regions[(divId-1).toString()];
                 region.width = $('#vid').width();
                 region.height = $('#vid').height();
                 region.x1 = parseInt(div.style.left);
                 region.y1 = parseInt(div.style.top);
                 region.x2 = region.x1 + parseInt(div.style.width);
                 region.y2 = region.y1 + parseInt(div.style.height);
             }

              //make region  draggable
              $('#'+divId).draggable({
                  stop: function(event, ui) {
                     updateRegionFromDiv(this);
                  },
                  containment: $("#overlay")[0]
              });
              //make region resizable
              $('#'+divId).resizable({
                  stop: function(event, ui) {
                      updateRegionFromDiv(this);
                      $('.regionCanvas').sort(function (e1, e2) {
                        return ($(e1).width() * $(e1).height() <= $(e2).width() * $(e2).height());
                      }).each(function(idx,e) {
                        e.style.zIndex =(idx+200).toString();
                      });
                  },
                  containment: $("#overlay")[0],
                  handles: 'n,s,e, w'
              });
<<<<<<< HEAD

              //raise regionSelectedEvent
             $('#video-tagging').trigger('canvasRegionSelected',[divId]); 
=======
>>>>>>> 365e1fee

    },
    deleteRegion: function(e) {

          var regions = this.frames[this.getCurrentFrame()];
          regions.splice(this.selectedRegionId - 1, 1);
          //Shift array left to cover removed item - Rename all regions which are higher than the deleted one,
          for (var i=0;i<regions.length;i++) {
              var id = Number(regions[i].name)
              if(id > this.selectedRegionId){
                  regions[i].name = id - 1;
              }
          }
          this.showAllRegions();
          this.emitRegionToHost();
    },

    clearRegions: function(e) {
          var regions = this.frames[this.getCurrentFrame()]=[];
          this.showAllRegions();
          this.emitRegionToHost();
    },

    /**
       * @method emitRegionToHost
       * Fires an event to send the array of regions.
       * The host html page can listen to this event.
       */
    emitRegionToHost: function() {
          var frameIndex = this.getCurrentFrame();
          this.fire('onregionchanged', {frame: {frameIndex:frameIndex, regions:this.frames[frameIndex]}});
    },
    /**
       * @method addDivToRegion
       * Adds a transparent div to the region, the size of the region.
       * Used for click events, hover, etc..
       * @params {x1, y1, x2, y2} region coordinates.
       * @param {regionId} The region id, which is the region index + 1.
       */
    addDivToRegion: function(x1, y1, x2, y2, regionId) {
            var div = document.createElement("div");
            div.id = regionId;
            div.classList.add("regionCanvas");

            if(this.regiontype.toLowerCase() === "point") {
                  div.style.width = this.regionsize - 1 +  "px";//Compensate for 1px border
                  div.style.height = this.regionsize - 1 +  "px";
                  div.style.top = y1 - this.regionsize/2  +  "px";
                  div.style.left = x1 - this.regionsize/2  +  "px";
                  div.classList.add("regionPoint");
            }
            if((this.regiontype.toLowerCase() === "square") || (this.regiontype.toLowerCase() === "rectangle")) {
                  div.style.width = x2 - x1  +  "px";
                  div.style.height = y2 - y1   +  "px";
                  div.style.top = y1  + "px";
                  div.style.left = x1  + "px";
            }
            var self = this;
            $( div )
                      .click(function(e) {
                         self.regionSelected(div.id);
                      })
            $( div )
                      .mouseenter(function(e) {

                          self.positionRegionNameLabel(this);
                      })
                      .mouseleave(function() {

                        self.regionLabelDiv.style.display = "none";
                        if(self.selectedRegionId === div.id) {
                              self.regionLabelDiv.style.display = "block";
                        }
                      });

            Polymer.dom(this.$.videoWrapper).appendChild(div);
    },
    /**
       * @method cleanSelectedElements
       * Removes all borders of regions and disables label buttons
       */
    cleanSelectedElements: function() {
          //Remove selected style
          var regionCanvases = Polymer.dom(this.root).querySelectorAll('.regionCanvas');
          for (var i=0;i<regionCanvases.length;i++) {
            regionCanvases[i].classList.remove('regionCanvasSelected');
          };

          //reset
          this.selectedRegionId = 0;
          this.optionalTags.toggleEnableButtons(false);
          this.optionalTags.resetSelected();
    },
    showAllRegions: function() {
            this.clearFrameElements();//Clear canvas and tags
            this.cleanSelectedElements();//Clear selected regions
            var frameIndex = this.getCurrentFrame();
            var regions = this.frames[frameIndex];

            if(regions && regions.length > 0) {
              //Draw all regions for this frame
              for (var i=0; i<regions.length;i++) {

                  var region = regions[i];
                  //Frame was tagged as empty?
                  if(Object.keys(region).length === 0) {
                      this.indicateEmptyFrame(true);
                      continue;
                  }
                  //Calculate x, y relative to current width and height
                  var widthRatio =  $('#vid').width() / region.width;
                  var heightRatio =  $('#vid').height() / region.height ;
                  var x1 = (region.x1 * widthRatio);
                  var y1 = (region.y1 * heightRatio);
                  var x2 = (region.x2 * widthRatio);
                  var y2 = (region.y2 * heightRatio);

                  x1 = (region.x1 * widthRatio);
                  y1 = (region.y1 * heightRatio);
                  x2 = (region.x2 * widthRatio);
                  y2 = (region.y2 * heightRatio);
                  this.addDivToRegion( x1, y1, x2, y2, region.name);
                  //Only 1 region - select it and show tags
                  if(regions.length === 1) {
                      this.regionSelected(region.name)
                  }
                  this.updateRegionZIndices();

              }
            }
    },
<<<<<<< HEAD

    generateFrameUUID: function() {
        var d = new Date().getTime();
        var uuid = 'xxxxxxxx-xxxx-4xxx-yxxx-xxxxxxxxxxxx'.replace(/[xy]/g, function(c) {
            var r = (d + Math.random()*16)%16 | 0;
            d = Math.floor(d/16);
            return (c=='x' ? r : (r&0x3|0x8)).toString(16);
        });
        return uuid;
    },

=======
>>>>>>> 365e1fee
    /**
       * @method addRegion
       * Adds a region to the array of regions per current frame.
       * @params {x1, y1, x2, y2} region coordinates.
       */
    addRegion: function(x1, y1, x2, y2) {

            this.resetEmptyFrame();//Clear empty frame logic

            var region = {};
            region.x1 = x1;
            region.y1 = y1;
            region.x2 = x2;
            region.y2 = y2;
            region.id = this.generateFrameUUID();
            region.width = $('#vid').width();
            region.height = $('#vid').height();
            region.type = this.regiontype;
            region.tags = [];

            var frameIndex = this.getCurrentFrame();
            var regions = this.frames[frameIndex];
            //The array is populated and can contain multiple regions
            if(this.multiregions == 1 && regions) {
                region.name = regions.length + 1;
                this.frames[frameIndex].push(region);
            }
            else {//Only one region allowed
                this.clearFrameElements();
                region.name = 1;
                this.frames[frameIndex] = [];
                this.frames[frameIndex].push(region);
            }
            return region;
    },
    /**
       * All functions related to frames management
       *
       * @method clearFrameElements
       * Clears all drawings and divs from the video area and resets tag controls.
       */
    clearFrameElements: function() {

      //Clear divs
      $(this.videoWrapper).children(".regionCanvas").remove();
      //reset tag buttons to not selected
      this.optionalTags.resetSelected();
      //hide region number
      self.regionLabelDiv.style.display = "none";
      //Clears the empty frame icon
      this.indicateEmptyFrame(false);
    },
    getCurrentFrame: function() {
      return this.video.currentTime === 0 ? 1 : Math.floor((this.video.currentTime * this.framerate)) + 1;;
    },
    indicateEmptyFrame : function(selected) {
        if(selected) {
            this.emptyFrame.classList.remove("controlOff");
            this.emptyFrame.classList.add("controlOn");
        }
        else {
            this.emptyFrame.classList.remove("controlOn");
            this.emptyFrame.classList.add("controlOff");
        }
    },
    /**
       * @method emptyFrameClicked
       * Creates an empty region array for the current frame, meaning that the frame is not tagged, but has been reviewed.
       */
    emptyFrameClicked: function() {
        var frameIndex = this.getCurrentFrame();
        var regions = this.frames[frameIndex];
        if(!regions || regions.length === 0) {
            this.frames[frameIndex] = [{}];
            this.indicateEmptyFrame(true);
            this.emitRegionToHost();
            if(this.lockTagsEnabled){
                this.stepFwdClicked();
            }
        }
    },
    /**
       * @method resetEmptyFrame
       * If the frame has been marked as empty - reset that.
       */
    resetEmptyFrame: function() {
        var regions = this.frames[this.getCurrentFrame()];
        //If there is an empty region
        if(regions && regions.length === 1 && Object.keys(regions[0]).length === 0) {
            //reset all for this frame
            this.frames[this.getCurrentFrame()] = [];
            this.clearFrameElements();
        }
    },

    /**
       * Video management
       *
       */
    muteClicked: function() {
          this.mute.classList.toggle("icon-volume-mute2", !this.video.muted);
          this.mute.classList.toggle("icon-volume-medium", this.video.muted);
          this.video.muted = !this.video.muted;
    },
    /**
       * Handler for setting the video play speed
       */
    playback: function(val, text) {
          if(val !== null){
              this.video.playbackRate = val;
              this.playbackSpan.innerHTML = text;
          }
          this.playSpeedControl.style.display = "none";
    },
    /**
       * Shows the play speed control
       */
    playbackSpeedClicked: function() {
          var offset = $('#playSpeedCell').offset();
          var top = offset.top - $('#playSpeedControl').height();
          var left = offset.left + $('#playSpeedCell').width() / 4;
          $('#playSpeedControl').css({'left': left, 'top': top});
          this.playSpeedControl.style.display = this.playSpeedControl.style.display === "block"?"none":"block";
    },
    playPauseClicked: function() {
          this.video.paused?this.playState():this.pauseState();
    },
<<<<<<< HEAD

    getUnlabeledRegionTags: function(regionId){
         var regions = this.frames[regionId];
         var unlabledTags = [];
         if (regions != undefined){
            unlabledTags = regions.map(function(region,index){
                if (!region.tags.length > 0) return index + 1;
         }).filter(Number.isInteger);
        }
        return unlabledTags;
    },

    checkRegionLabels: function(){
        var unlabledTags = this.getUnlabeledRegionTags(this.getCurrentFrame());
        if (unlabledTags.length > 0){
            alert(`Cannot move to the next frame until all tags are labeled. Please label the following tags [${unlabledTags}] on the displayed frame.`);
            return false;
        }
        return true;
    },

    stepFwdClicked: function(fireEvents = true) {
        if(!this.video.paused) this.pauseState();
        if ((this.video.currentTime + this.frameTime) > this.video.duration ){
            this.video.currentTime = this.video.duration;
            return;
        } 
        //raise before next frame
        if(fireEvents)$('#video-tagging').trigger('stepFwdClicked-BeforeStep');    
        //if there are no unlabled tags move to next frame
        if (this.checkRegionLabels()){
            this.video.currentTime = this.video.currentTime + this.frameTime;
            this.playingCallback();
        }
        //raise after next frame
        if(fireEvents)$('#video-tagging').trigger('stepFwdClicked-AfterStep'); 
=======

    getUnlabeledRegionTags: function(regionId){
         var regions = this.frames[regionId];
         var unlabledTags = [];
         if (regions != undefined){
            unlabledTags = regions.map(function(region,index){
                if (!region.tags.length > 0) return index + 1;
         }).filter(Number.isInteger);
        }
        return unlabledTags;
    },

    checkRegionLabels: function(){
        var unlabledTags = this.getUnlabeledRegionTags(this.getCurrentFrame());
        if (unlabledTags.length > 0){
            alert(`Cannot move to the next frame until all tags are labeled. Please label the following tags [${unlabledTags}] on the displayed frame.`);
            return false;
        }
        return true;
    },

    stepFwdClicked: function() {
          if(!this.video.paused) {
              this.pauseState();
          }

          //if there are no unlabled tags move to next frame
          if (this.checkRegionLabels()){
            this.video.currentTime = Math.min(this.video.duration, this.video.currentTime + this.frameTime);
            this.playingCallback();
          }
>>>>>>> 365e1fee
    },
    stepBwdClicked: function() {
          if (this.video.currentTime > 0) {
              if(!this.video.paused) {
                  this.pauseState();
              }
              if (this.checkRegionLabels()){
                this.video.currentTime -= this.frameTime;
                this.playingCallback();
              }
          }
    },
    videoSrcChanged: function(newValue, oldValue) {

          if(this.video){
              this.video.src = newValue;
          }
     },
    videoClicked: function(e) {
            this.cleanSelectedElements();
            if(!((this.regiontype.toLowerCase() === "square") || (this.regiontype.toLowerCase() === "rectangle")))
            {
                var rect = this.overlay.getBoundingClientRect();
                var x1 = (e.clientX-rect.left)/(rect.right-rect.left)*this.overlay.width;
                var y1 = (e.clientY-rect.top)/(rect.bottom-rect.top)*this.overlay.height;
                this.createRegion(x1, y1, null, null);
            }
    },
    playState: function() {
        this.video.play();
        this.playButton.classList.toggle("icon-pause2", !this.video.paused);
        //Reset lock tags to off
        this.lockTagsEnabled = true;
        this.lockTagsClicked();
        this.optionalTags.toggleEnableButtons(false);
        $('canvas#overlay').imgAreaSelect({disable: true});//disable canvas
        var self = this;
        this.playing = setInterval(function() {
            self.playingCallback();
        }, 10);
    },
    pauseState: function() {
            this.video.pause();
            clearInterval(this.playing);
            this.video.currentTime =  Math.floor(this.video.currentTime/this.frameTime) * this.frameTime;//keep the frame in sync
            this.playingCallback();
            this.playButton.classList.toggle("icon-pause2", !this.video.paused);
            this.optionalTags.toggleEnableButtons(false);
            $('canvas#overlay').imgAreaSelect({disable: false});//enable canvas
    },
    playingCallback: function() {
            this.frameText.innerHTML = this.getCurrentFrame();
            this.displayVideoTime();
            if(!this.seeking){
                this.updateSeekBar();
            }
            this.showAllRegions();
    },
    displayVideoTime: function() {
            var currentTime = Math.round(this.video.currentTime);
            var remainingtTime = Math.round(this.video.duration - this.video.currentTime);

            //Format using moment.js
            currentTime = moment().startOf('day').seconds(currentTime).format('HH:mm:ss');
            remainingtTime = moment().startOf('day').seconds(remainingtTime).format('HH:mm:ss');
            this.timeSpan.innerHTML = currentTime + "  /  " + remainingtTime;
    },
    updateSeekBar: function() {
            this.seekBar.value = this.video.currentTime;
            var perc =  100 * this.seekBar.value / this.seekBar.max;
            this.seekStyle.textContent =  '.seek::-webkit-slider-runnable-track{background-size:'+perc+'% 100%}';
            this.seekStyle.textContent += '.seek::-moz-range-track{background-size:'+perc+'% 100%}';
    },
});
</script>
<script src="../jquery/dist/jquery.min.js"></script>
<script src="../moment/moment.js"></script>
<script src="js/jquery.imgareaselect.js"></script>
<script src="../jquery-ui/jquery-ui.min.js"></script>
</dom-module><|MERGE_RESOLUTION|>--- conflicted
+++ resolved
@@ -274,10 +274,6 @@
               this.emitRegionToHost();//Persist
           });
       this.addEventListener("ontagdeleted", function(e) {
-<<<<<<< HEAD
-=======
-
->>>>>>> 365e1fee
               var regionId = this.selectedRegionId -1;//Revert to zero-based array
               var region = this.frames[this.getCurrentFrame()][regionId];
               for(var index = 0;index < region.tags.length;index++){
@@ -421,11 +417,7 @@
           var regionId = this.selectedRegionId -1;//Revert to zero-based array
           var region = this.frames[this.getCurrentFrame()][regionId];
           for (var i = 0; i < selectedTagsArray.length; i++) {
-<<<<<<< HEAD
-=======
-
->>>>>>> 365e1fee
-                  region.tags.push(selectedTagsArray[i]);
+               region.tags.push(selectedTagsArray[i]);
           }
     },
     nextUntaggedClicked :function() {
@@ -509,12 +501,8 @@
                   containment: $("#overlay")[0],
                   handles: 'n,s,e, w'
               });
-<<<<<<< HEAD
-
               //raise regionSelectedEvent
              $('#video-tagging').trigger('canvasRegionSelected',[divId]); 
-=======
->>>>>>> 365e1fee
 
     },
     deleteRegion: function(e) {
@@ -646,8 +634,6 @@
               }
             }
     },
-<<<<<<< HEAD
-
     generateFrameUUID: function() {
         var d = new Date().getTime();
         var uuid = 'xxxxxxxx-xxxx-4xxx-yxxx-xxxxxxxxxxxx'.replace(/[xy]/g, function(c) {
@@ -657,9 +643,7 @@
         });
         return uuid;
     },
-
-=======
->>>>>>> 365e1fee
+    
     /**
        * @method addRegion
        * Adds a region to the array of regions per current frame.
@@ -787,7 +771,6 @@
     playPauseClicked: function() {
           this.video.paused?this.playState():this.pauseState();
     },
-<<<<<<< HEAD
 
     getUnlabeledRegionTags: function(regionId){
          var regions = this.frames[regionId];
@@ -824,39 +807,6 @@
         }
         //raise after next frame
         if(fireEvents)$('#video-tagging').trigger('stepFwdClicked-AfterStep'); 
-=======
-
-    getUnlabeledRegionTags: function(regionId){
-         var regions = this.frames[regionId];
-         var unlabledTags = [];
-         if (regions != undefined){
-            unlabledTags = regions.map(function(region,index){
-                if (!region.tags.length > 0) return index + 1;
-         }).filter(Number.isInteger);
-        }
-        return unlabledTags;
-    },
-
-    checkRegionLabels: function(){
-        var unlabledTags = this.getUnlabeledRegionTags(this.getCurrentFrame());
-        if (unlabledTags.length > 0){
-            alert(`Cannot move to the next frame until all tags are labeled. Please label the following tags [${unlabledTags}] on the displayed frame.`);
-            return false;
-        }
-        return true;
-    },
-
-    stepFwdClicked: function() {
-          if(!this.video.paused) {
-              this.pauseState();
-          }
-
-          //if there are no unlabled tags move to next frame
-          if (this.checkRegionLabels()){
-            this.video.currentTime = Math.min(this.video.duration, this.video.currentTime + this.frameTime);
-            this.playingCallback();
-          }
->>>>>>> 365e1fee
     },
     stepBwdClicked: function() {
           if (this.video.currentTime > 0) {
